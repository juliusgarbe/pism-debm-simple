// Copyright (C) 2004-2016 Jed Brown, Ed Bueler and Constantine Khroulev
//
// This file is part of PISM.
//
// PISM is free software; you can redistribute it and/or modify it under the
// terms of the GNU General Public License as published by the Free Software
// Foundation; either version 3 of the License, or (at your option) any later
// version.
//
// PISM is distributed in the hope that it will be useful, but WITHOUT ANY
// WARRANTY; without even the implied warranty of MERCHANTABILITY or FITNESS
// FOR A PARTICULAR PURPOSE.  See the GNU General Public License for more
// details.
//
// You should have received a copy of the GNU General Public License
// along with PISM; if not, write to the Free Software
// Foundation, Inc., 51 Franklin St, Fifth Floor, Boston, MA  02110-1301  USA

#include <cmath>
#include <cstring>
#include <cassert>

#include <vector>     // STL vector container; sortable; used in test L
#include <algorithm>  // required by sort(...) in test L

#include "tests/exactTestsABCD.h"
#include "tests/exactTestsFG.hh"
#include "tests/exactTestH.h"
#include "tests/exactTestL.h"

#include "iceCompModel.hh"
#include "base/stressbalance/sia/SIAFD.hh"
#include "base/stressbalance/ShallowStressBalance.hh"
#include "base/rheology/PatersonBuddCold.hh"
#include "base/stressbalance/PISMStressBalance.hh"
#include "base/enthalpyConverter.hh"
#include "base/util/io/PIO.hh"
#include "base/util/pism_options.hh"
#include "coupler/ocean/POConstant.hh"
#include "PSVerification.hh"
#include "base/util/Mask.hh"
#include "base/util/error_handling.hh"
#include "earth/PISMBedDef.hh"
#include "base/util/IceGrid.hh"
#include "base/util/PISMTime.hh"
#include "base/util/PISMConfigInterface.hh"
#include "base/util/Context.hh"
#include "base/util/io/io_helpers.hh"
#include "base/util/Logger.hh"
#include "base/util/pism_utilities.hh"
#include "BTU_Verification.hh"
#include "base/energy/BTU_Minimal.hh"

namespace pism {

const double IceCompModel::secpera = 3.15569259747e7;

using units::convert;

IceCompModel::IceCompModel(IceGrid::Ptr g, Context::Ptr context, int mytest)
  : IceModel(g, context) {

  // note lots of defaults are set by the IceModel constructor

  // defaults for IceCompModel:
  testname = mytest;
  exactOnly = false;
  bedrock_is_ice_forK = false;

  // Override some defaults from parent class
  m_config->set_double("stress_balance.sia.enhancement_factor", 1.0);
  // none use bed smoothing & bed roughness parameterization
  m_config->set_double("stress_balance.sia.bed_smoother_range", 0.0);

  // set values of flags in run()
  m_config->set_boolean("geometry.update.enabled", true);
  m_config->set_boolean("geometry.update.use_basal_melt_rate", false);

  if (testname == 'V') {
    m_config->set_string("stress_balance.ssa.flow_law", "isothermal_glen");
    const double softness = pow(1.9e8, -m_config->get_double("stress_balance.sia.Glen_exponent"));
    m_config->set_double("flow_law.isothermal_Glen.ice_softness", softness);
  } else {
    // Set the default for IceCompModel:
    m_config->set_string("stress_balance.sia.flow_law", "arr");
  }
}

void IceCompModel::createVecs() {

  IceModel::createVecs();

  vHexactL.create(m_grid, "HexactL", WITH_GHOSTS, 2);

  strain_heating3_comp.create(m_grid,"strain_heating_comp", WITHOUT_GHOSTS);
  strain_heating3_comp.set_attrs("internal","rate of compensatory strain heating in ice",
                                 "W m-3", "");
}

void IceCompModel::setFromOptions() {

  m_log->message(2, "starting Test %c ...\n", testname);

  /* This switch turns off actual numerical evolution and simply reports the
     exact solution. */
  bool flag = options::Bool("-eo", "exact only");
  if (flag) {
    exactOnly = true;
    m_log->message(1, "!!EXACT SOLUTION ONLY, NO NUMERICAL SOLUTION!!\n");
  }

  // These ifs are here (and not in the constructor or later) because
  // testname actually comes from a command-line *and* because command-line
  // options should be able to override parameter values set here.

  if (testname == 'H') {
    m_config->set_string("bed_deformation.model", "iso");
  } else
    m_config->set_string("bed_deformation.model", "none");

  if ((testname == 'F') || (testname == 'G') || (testname == 'K') || (testname == 'O')) {
    m_config->set_boolean("energy.enabled", true);
    // essentially turn off run-time reporting of extremely low computed
    // temperatures; *they will be reported as errors* anyway
    m_config->set_double("energy.minimum_allowed_temperature", 0.0);
    m_config->set_double("energy.max_low_temperature_count", 1000000);
  } else {
    m_config->set_boolean("energy.enabled", false);
  }

  m_config->set_boolean("ocean.always_grounded", true);

  // special considerations for K and O wrt thermal bedrock and pressure-melting
  if ((testname == 'K') || (testname == 'O')) {
    m_config->set_boolean("energy.allow_temperature_above_melting", false);
  } else {
    // note temps are generally allowed to go above pressure melting in verify
    m_config->set_boolean("energy.allow_temperature_above_melting", true);
  }

  if (testname == 'V') {
    // no sub-shelf melting
    m_config->set_boolean("geometry.update.use_basal_melt_rate", false);

    // this test is isothermal
    m_config->set_boolean("energy.enabled", false);

    // use the SSA solver
    m_config->set_string("stress_balance_model", "ssa");

    // this certainly is not a "dry simulation"
    m_config->set_boolean("ocean.always_grounded", false);

    m_config->set_boolean("stress_balance.ssa.dirichlet_bc", true);
  }

  m_config->set_boolean("energy.temperature_based", true);

  IceModel::setFromOptions();
}

void IceCompModel::allocate_bedrock_thermal_unit() {

  if (m_btu != NULL) {
    return;
  }

  // this switch changes Test K to make material properties for bedrock the same as for ice
  bool biiSet = options::Bool("-bedrock_is_ice", "set bedrock properties to those of ice");
  if (biiSet) {
    if (testname == 'K') {
      m_log->message(1,
<<<<<<< HEAD
                 "setting material properties of bedrock to those of ice in Test K\n");
      m_config->set_double("energy.bedrock_thermal_density", m_config->get_double("constants.ice.density"));
      m_config->set_double("energy.bedrock_thermal_conductivity", m_config->get_double("constants.ice.thermal_conductivity"));
      m_config->set_double("energy.bedrock_thermal_specific_heat_capacity", m_config->get_double("constants.ice.specific_heat_capacity"));
=======
                     "setting material properties of bedrock to those of ice in Test K\n");
      m_config->set_double("bedrock_thermal_density", m_config->get_double("ice_density"));
      m_config->set_double("bedrock_thermal_conductivity", m_config->get_double("ice_thermal_conductivity"));
      m_config->set_double("bedrock_thermal_specific_heat_capacity", m_config->get_double("ice_specific_heat_capacity"));
>>>>>>> e2b20763
      bedrock_is_ice_forK = true;
    } else {
      m_log->message(1,
                     "IceCompModel WARNING: option -bedrock_is_ice ignored; only applies to Test K\n");
    }
  }

  if (testname != 'K') {
    // now make bedrock have same material properties as ice
    // (note Mbz=1 also, by default, but want ice/rock interface to see
    // pure ice from the point of view of applying geothermal boundary
    // condition, especially in tests F and G)
    m_config->set_double("energy.bedrock_thermal_density", m_config->get_double("constants.ice.density"));
    m_config->set_double("energy.bedrock_thermal_conductivity", m_config->get_double("constants.ice.thermal_conductivity"));
    m_config->set_double("energy.bedrock_thermal_specific_heat_capacity", m_config->get_double("constants.ice.specific_heat_capacity"));
  }

  energy::BTUGrid bed_vertical_grid = energy::BTUGrid::FromOptions(m_grid->ctx());

  if (bed_vertical_grid.Mbz > 1) {
    m_btu = new energy::BTU_Verification(m_grid, bed_vertical_grid,
                                         testname, bedrock_is_ice_forK);
  } else {
    m_btu = new energy::BTU_Minimal(m_grid);
  }
}

void IceCompModel::allocate_stressbalance() {

  using namespace pism::stressbalance;

  if (m_stress_balance != NULL) {
    return;
  }

  EnthalpyConverter::Ptr EC = m_ctx->enthalpy_converter();

  IceModel::allocate_stressbalance();

  if (testname != 'V') {
    // check on whether the options (already checked) chose the right
    // FlowLaw for verification (we need to have the right flow law for
    // errors to make sense)

    rheology::FlowLaw *ice = m_stress_balance->get_ssb_modifier()->flow_law();

    if (not FlowLawIsPatersonBuddCold(ice, *m_config, EC)) {
      m_log->message(1,
                 "WARNING: SIA flow law should be '-sia_flow_law arr' for the selected pismv test.\n");
    }
  }
}

void IceCompModel::allocate_bed_deformation() {

  IceModel::allocate_bed_deformation();

  f = m_config->get_double("constants.ice.density") / m_config->get_double("bed_deformation.lithosphere_density");  // for simple isostasy

  std::string bed_def_model = m_config->get_string("bed_deformation.model");

  if ((testname == 'H') && bed_def_model != "iso") {
    m_log->message(1,
               "IceCompModel WARNING: Test H should be run with option\n"
               "  '-bed_def iso'  for the reported errors to be correct.\n");
  }
}

void IceCompModel::allocate_couplers() {
  EnthalpyConverter::Ptr EC = m_ctx->enthalpy_converter();

  // Climate will always come from verification test formulas.
  m_surface = new surface::Verification(m_grid, EC, testname);
  m_ocean   = new ocean::Constant(m_grid);
}

void IceCompModel::bootstrap_2d(const PIO &input_file) {
  (void) input_file;
  throw RuntimeError("pismv (IceCompModel) does not support bootstrapping.");
}

void IceCompModel::bootstrap_3d() {
  throw RuntimeError("pismv (IceCompModel) does not support bootstrapping.");
}

void IceCompModel::initialize_2d() {
  m_log->message(3, "initializing Test %c from formulas ...\n",testname);

  // all have no uplift
  IceModelVec2S bed_uplift;
  bed_uplift.create(m_grid, "uplift", WITHOUT_GHOSTS);
  bed_uplift.set(0);
  m_beddef->set_uplift(bed_uplift);

  // this is the correct initialization for Test O (and every other
  // test; they all generate zero basal melt rate)
  m_basal_melt_rate.set(0.0);

  // Test-specific initialization:
  switch (testname) {
  case 'A':
  case 'B':
  case 'C':
  case 'D':
  case 'H':
    initTestABCDH();
    break;
  case 'F':
  case 'G':
    initTestFG();  // see iCMthermo.cc
    break;
  case 'K':
  case 'O':
    initTestsKO();  // see iCMthermo.cc
    break;
  case 'L':
    initTestL();
    break;
  case 'V':
    test_V_init();
    break;
  default:
    throw RuntimeError("Desired test not implemented by IceCompModel.");
  }
}

void IceCompModel::initialize_3d() {

  strain_heating3_comp.set(0.0);

  compute_enthalpy_cold(m_ice_temperature, m_ice_enthalpy);
}

void IceCompModel::initTestABCDH() {
  double     A0, T0, H, accum;

  EnthalpyConverter::Ptr EC = m_ctx->enthalpy_converter();

  rheology::PatersonBuddCold tgaIce("stress_balance.sia.", *m_config, EC);

  const double time = m_time->current();

  // compute T so that A0 = A(T) = Acold exp(-Qcold/(R T))  (i.e. for PatersonBuddCold);
  // set all temps to this constant
  A0 = 1.0e-16/secpera;    // = 3.17e-24  1/(Pa^3 s);  (EISMINT value) flow law parameter
  T0 = tgaIce.tempFromSoftness(A0);

  m_ice_temperature.set(T0);
  m_cell_type.set(MASK_GROUNDED);

  IceModelVec::AccessList list(m_ice_thickness);

  ParallelSection loop(m_grid->com);
  try {
    for (Points p(*m_grid); p; p.next()) {
      const int i = p.i(), j = p.j();

      const double r = radius(*m_grid, i, j);
      switch (testname) {
      case 'A':
        m_ice_thickness(i, j) = exactA(r).H;
        break;
      case 'B':
        m_ice_thickness(i, j) = exactB(time, r).H;
        break;
      case 'C':
        m_ice_thickness(i, j) = exactC(time, r).H;
        break;
      case 'D':
        m_ice_thickness(i, j) = exactD(time, r).H;
        break;
      case 'H':
        exactH(f, time, r, &H, &accum);
        m_ice_thickness(i, j)   = H;
        break;
      default:
        throw RuntimeError("test must be A, B, C, D, or H");
      }
    }
  } catch (...) {
    loop.failed();
  }
  loop.check();

  m_ice_thickness.update_ghosts();

  {
    IceModelVec2S bed_topography;
    bed_topography.create(m_grid, "topg", WITHOUT_GHOSTS);

    if (testname == 'H') {
      bed_topography.copy_from(m_ice_thickness);
      bed_topography.scale(-f);
    } else {  // flat bed case otherwise
      bed_topography.set(0.0);
    }
    m_beddef->set_elevation(bed_topography);
  }
}

//! Class used initTestL() in generating sorted list for ODE solver.
class rgrid {
public:
  double r;
  int    i,j;
};

//! Comparison used initTestL() in generating sorted list for ODE solver.
struct rgridReverseSort {
  bool operator()(rgrid a, rgrid b) {
    return (a.r > b.r);
  }
};

void IceCompModel::initTestL() {
  int ierr;
  double     A0, T0;

  EnthalpyConverter::Ptr EC = m_ctx->enthalpy_converter();

  assert(testname == 'L');

  rheology::PatersonBuddCold tgaIce("stress_balance.sia.", *m_config, EC);

  // compute T so that A0 = A(T) = Acold exp(-Qcold/(R T))  (i.e. for PatersonBuddCold);
  // set all temps to this constant
  A0 = 1.0e-16/secpera;    // = 3.17e-24  1/(Pa^3 s);  (EISMINT value) flow law parameter
  T0 = tgaIce.tempFromSoftness(A0);

  m_ice_temperature.set(T0);

  // setup to evaluate test L; requires solving an ODE numerically
  //   using sorted list of radii, sorted in decreasing radius order
  const int MM = m_grid->xm() * m_grid->ym();

  std::vector<rgrid> rrv(MM);  // destructor at end of scope
  int k = 0;
  for (Points p(*m_grid); p; p.next()) {
    const int i = p.i(), j = p.j();

    rrv[k].i = i;
    rrv[k].j = j;
    rrv[k].r = radius(*m_grid, i,j);

    k += 1;
  }

  std::sort(rrv.begin(), rrv.end(), rgridReverseSort()); // so rrv[k].r > rrv[k+1].r

  // get soln to test L at these radii; solves ODE only once (on each processor)
  std::vector<double> rr(MM), HH(MM), bb(MM), aa(MM);

  for (k = 0; k < MM; k++) {
    rr[k] = rrv[k].r;
  }

  ierr = exactL_list(&rr[0], MM, &HH[0], &bb[0], &aa[0]);
  switch (ierr) {
     case TESTL_NOT_DONE:
       m_log->message(1,
          "\n\nTest L ERROR: exactL_list() returns 'NOT_DONE' (%d) ...\n\n\n",ierr);
       break;
     case TESTL_NOT_DECREASING:
       m_log->message(1,
          "\n\nTest L ERROR: exactL_list() returns 'NOT_DECREASING' (%d) ...\n\n\n",ierr);
       break;
     case TESTL_INVALID_METHOD:
       m_log->message(1,
          "\n\nTest L ERROR: exactL_list() returns 'INVALID_METHOD' (%d) ...\n\n\n",ierr);
       break;
     case TESTL_NO_LIST:
       m_log->message(1,
          "\n\nTest L ERROR: exactL_list() returns 'NO_LIST' (%d) ...\n\n\n",ierr);
       break;
     default:
       break;
  }
  if (ierr != 0) {
    throw RuntimeError("test L: exactL_list(..) failed");
  }

  {
    IceModelVec2S bed_topography;
    bed_topography.create(m_grid, "topg", WITHOUT_GHOSTS);

    IceModelVec::AccessList list;
    list.add(m_ice_thickness);
    list.add(bed_topography);

    for (k = 0; k < MM; k++) {
      m_ice_thickness(rrv[k].i, rrv[k].j)  = HH[k];
      bed_topography(rrv[k].i, rrv[k].j) = bb[k];
    }

    m_ice_thickness.update_ghosts();
    m_beddef->set_elevation(bed_topography);
  }

  // store copy of ice_thickness for "-eo" runs and for evaluating geometry errors
  vHexactL.copy_from(m_ice_thickness);
}

//! \brief Tests A and E have a thickness B.C. (ice_thickness == 0 outside a circle of radius 750km).
void IceCompModel::reset_thickness_test_A() {
  const double LforAE = 750e3; // m

  IceModelVec::AccessList list(m_ice_thickness);

  for (Points p(*m_grid); p; p.next()) {
    const int i = p.i(), j = p.j();

    if (radius(*m_grid, i, j) > LforAE) {
      m_ice_thickness(i, j) = 0;
    }
  }

  m_ice_thickness.update_ghosts();
}



void IceCompModel::fillSolnTestABCDH() {
  double     H, accum;

  const double time = m_time->current();

  IceModelVec::AccessList list(m_ice_thickness);

  ParallelSection loop(m_grid->com);
  try {
    for (Points p(*m_grid); p; p.next()) {
      const int i = p.i(), j = p.j();

      double r = radius(*m_grid, i, j);
      switch (testname) {
      case 'A':
        m_ice_thickness(i, j) = exactA(r).H;
        break;
      case 'B':
        m_ice_thickness(i, j) = exactB(time, r).H;
        break;
      case 'C':
        m_ice_thickness(i, j) = exactC(time, r).H;
        break;
      case 'D':
        m_ice_thickness(i, j) = exactD(time, r).H;
        break;
      case 'H':
        exactH(f, time, r, &H, &accum);
        m_ice_thickness(i, j)   = H;
        break;
      default:
        throw RuntimeError("test must be A, B, C, D, or H");
      }
    }
  } catch (...) {
    loop.failed();
  }
  loop.check();

  m_ice_thickness.update_ghosts();

  {
    IceModelVec2S bed_topography;
    bed_topography.create(m_grid, "topg", WITHOUT_GHOSTS);

    if (testname == 'H') {
      bed_topography.copy_from(m_ice_thickness);
      bed_topography.scale(-f);
    } else {
      bed_topography.set(0.0);
    }
    m_beddef->set_elevation(bed_topography);
  }
}


void IceCompModel::fillSolnTestL() {

  vHexactL.update_ghosts();
  m_ice_thickness.copy_from(vHexactL);

  // note bed was filled at initialization and hasn't changed
}


void IceCompModel::computeGeometryErrors(double &gvolexact, double &gareaexact,
                                         double &gdomeHexact, double &volerr,
                                         double &areaerr, double &gmaxHerr,
                                         double &gavHerr, double &gmaxetaerr,
                                         double &centerHerr) {
  // compute errors in thickness, eta=thickness^{(2n+2)/n}, volume, area

  const double time = m_time->current();
  double
    Hexact     = 0.0,
    vol        = 0.0,
    area       = 0.0,
    domeH      = 0.0,
    volexact   = 0.0,
    areaexact  = 0.0,
    domeHexact = 0.0;
  double
    Herr   = 0.0,
    avHerr = 0.0,
    etaerr = 0.0;

  double dummy;

  IceModelVec::AccessList list(m_ice_thickness);
  if (testname == 'L') {
    list.add(vHexactL);
  }

  double
    seawater_density = m_config->get_double("constants.sea_water.density"),
    ice_density      = m_config->get_double("constants.ice.density"),
    Glen_n           = m_config->get_double("stress_balance.sia.Glen_exponent"),
    standard_gravity = m_config->get_double("constants.standard_gravity");

  // area of grid square in square km:
  const double   a = m_grid->dx() * m_grid->dy() * 1e-3 * 1e-3;
  const double   m = (2.0 * Glen_n + 2.0) / Glen_n;

  ParallelSection loop(m_grid->com);
  try {
    for (Points p(*m_grid); p; p.next()) {
      const int i = p.i(), j = p.j();

      if (m_ice_thickness(i,j) > 0) {
        area += a;
        vol += a * m_ice_thickness(i,j) * 1e-3;
      }
      double xx = m_grid->x(i), r = radius(*m_grid, i,j);
      switch (testname) {
      case 'A':
        Hexact = exactA(r).H;
        break;
      case 'B':
        Hexact = exactB(time, r).H;
        break;
      case 'C':
        Hexact = exactC(time, r).H;
        break;
      case 'D':
        Hexact = exactD(time, r).H;
        break;
      case 'F':
        if (r > LforFG - 1.0) {  // outside of sheet
          Hexact=0.0;
        } else {
          r=std::max(r,1.0);
          std::vector<double> z(1, 0.0);
          Hexact = exactFG(0.0, r, z, 0.0).H;
        }
        break;
      case 'G':
        if (r > LforFG -1.0) {  // outside of sheet
          Hexact=0.0;
        } else {
          r=std::max(r,1.0);
          std::vector<double> z(1, 0.0);
          Hexact = exactFG(time, r, z, ApforG).H;
        }
        break;
      case 'H':
        exactH(f,time,r,&Hexact,&dummy);
        break;
      case 'K':
      case 'O':
        Hexact = 3000.0;
        break;
      case 'L':
        Hexact = vHexactL(i,j);
        break;
      case 'V':
        {
          double
            H0 = 600.0,
            v0 = convert(m_sys, 300.0, "m year-1", "m second-1"),
            Q0 = H0 * v0,
            B0 = m_stress_balance->get_stressbalance()->flow_law()->hardness(0, 0),
            C  = pow(ice_density * standard_gravity * (1.0 - ice_density/seawater_density) / (4 * B0), 3);

          Hexact = pow(4 * C / Q0 * xx + 1/pow(H0, 4), -0.25);
        }
        break;
      default:
        throw RuntimeError("test must be A, B, C, D, F, G, H, K, L, or O");
      }

      if (Hexact > 0) {
        areaexact += a;
        volexact += a * Hexact * 1e-3;
      }
      if (i == ((int)m_grid->Mx() - 1)/2 and
          j == ((int)m_grid->My() - 1)/2) {
        domeH = m_ice_thickness(i,j);
        domeHexact = Hexact;
      }
      // compute maximum errors
      Herr = std::max(Herr,fabs(m_ice_thickness(i,j) - Hexact));
      etaerr = std::max(etaerr,fabs(pow(m_ice_thickness(i,j),m) - pow(Hexact,m)));
      // add to sums for average errors
      avHerr += fabs(m_ice_thickness(i,j) - Hexact);
    }
  } catch (...) {
    loop.failed();
  }
  loop.check();

  // globalize (find errors over all processors)
  double gvol, garea, gdomeH;
  gvolexact = GlobalSum(m_grid->com, volexact);
  gdomeHexact = GlobalMax(m_grid->com, domeHexact);
  gareaexact = GlobalSum(m_grid->com, areaexact);

  gvol = GlobalSum(m_grid->com, vol);
  garea = GlobalSum(m_grid->com, area);
  volerr = fabs(gvol - gvolexact);
  areaerr = fabs(garea - gareaexact);

  gmaxHerr = GlobalMax(m_grid->com, Herr);
  gavHerr = GlobalSum(m_grid->com, avHerr);
  gavHerr = gavHerr/(m_grid->Mx()*m_grid->My());
  gmaxetaerr = GlobalMax(m_grid->com, etaerr);

  gdomeH = GlobalMax(m_grid->com, domeH);
  centerHerr = fabs(gdomeH - gdomeHexact);
}


void IceCompModel::additionalAtStartTimestep() {
  if (testname == 'F' || testname == 'G') {
    getCompSourcesTestFG();
  }
}


void IceCompModel::additionalAtEndTimestep() {

  if (testname == 'A') {
    reset_thickness_test_A();
  }

  // do nothing at the end of the time step unless the user has asked for the
  // exact solution to overwrite the numerical solution
  if (not exactOnly) {
    return;
  }

  // because user wants exact solution, fill gridded values from exact formulas;
  // important notes:
  //     (1) the numerical computation *has* already occurred, in run(),
  //           and we just overwrite it with the exact solution here
  //     (2) certain diagnostic quantities like dHdt are computed numerically,
  //           and not overwritten here; while velbar_mag,velsurf_mag,flux_mag,wsurf are diagnostic
  //           quantities recomputed at the end of the run for writing into
  //           NetCDF, in particular dHdt is not recomputed before being written
  //           into the output file, so it is actually numerical
  switch (testname) {
  case 'A':
  case 'B':
  case 'C':
  case 'D':
  case 'H':
    fillSolnTestABCDH();
    break;
  case 'F':
  case 'G':
    fillSolnTestFG(); // see iCMthermo.cc
    break;
  case 'K':
    fillTemperatureSolnTestsKO(); // see iCMthermo.cc
    break;
  case 'O':
    fillTemperatureSolnTestsKO(); // see iCMthermo.cc
    fillBasalMeltRateSolnTestO(); // see iCMthermo.cc
    break;
  case 'L':
    fillSolnTestL();
    break;
  default:
    throw RuntimeError::formatted("unknown testname %c in IceCompModel", testname);
  }
}


void IceCompModel::summary(bool /* tempAndAge */) {
  //   we always show a summary at every step
  IceModel::summary(true);
}


void IceCompModel::reportErrors() {
  // geometry errors to report (for all tests except K and O):
  //    -- max thickness error
  //    -- average (at each grid point on whole grid) thickness error
  //    -- max (thickness)^(2n+2)/n error
  //    -- volume error
  //    -- area error
  // and temperature errors (for tests F & G & K & O):
  //    -- max T error over 3D domain of ice
  //    -- av T error over 3D domain of ice
  // and basal temperature errors (for tests F & G):
  //    -- max basal temp error
  //    -- average (at each grid point on whole grid) basal temp error
  // and bedrock temperature errors (for tests K & O):
  //    -- max Tb error over 3D domain of bedrock
  //    -- av Tb error over 3D domain of bedrock
  // and strain-heating (Sigma) errors (for tests F & G):
  //    -- max Sigma error over 3D domain of ice (in 10^-3 K a^-1)
  //    -- av Sigma error over 3D domain of ice (in 10^-3 K a^-1)
  // and basal melt rate error (for test O):
  //    -- max bmelt error over base of ice
  // and surface velocity errors (for tests F & G):
  //    -- max |<us,vs> - <usex,vsex>| error
  //    -- av |<us,vs> - <usex,vsex>| error
  //    -- max ws error
  //    -- av ws error
  // and basal sliding errors (for test E):
  //    -- max ub error
  //    -- max vb error
  //    -- max |<ub,vb> - <ubexact,vbexact>| error
  //    -- av |<ub,vb> - <ubexact,vbexact>| error

  bool no_report = options::Bool("-no_report", "Don't report numerical errors");

  if (no_report) {
    return;
  }

  EnthalpyConverter::Ptr EC = m_ctx->enthalpy_converter();

  rheology::FlowLaw* flow_law = m_stress_balance->get_ssb_modifier()->flow_law();
  if ((testname == 'F' or testname == 'G') and
      testname != 'V' and
      not FlowLawIsPatersonBuddCold(flow_law, *m_config, EC)) {
    m_log->message(1,
               "pismv WARNING: flow law must be cold part of Paterson-Budd ('-siafd_flow_law arr')\n"
               "   for reported errors in test %c to be meaningful!\n",
               testname);
  }

  m_log->message(1,
             "NUMERICAL ERRORS evaluated at final time (relative to exact solution):\n");

  unsigned int start;
  TimeseriesMetadata err("N", "N", m_sys);

  err.set_string("units", "1");

  PIO nc(m_grid->com, "netcdf3"); // OK to use netcdf3

  options::String report_file("-report_file", "NetCDF error report file");
  bool append = options::Bool("-append", "Append the NetCDF error report");

  IO_Mode mode = append ? PISM_READWRITE : PISM_READWRITE_MOVE;

  if (report_file.is_set()) {
    m_log->message(2, "Also writing errors to '%s'...\n", report_file->c_str());

    // Find the number of records in this file:
    nc.open(report_file, mode);
    start = nc.inq_dimlen("N");

    io::write_global_attributes(nc, m_output_global_attributes);

    // Write the dimension variable:
    io::write_timeseries(nc, err, (size_t)start, (double)(start + 1), PISM_INT);

    // Always write grid parameters:
    err.set_name("dx");
    err.set_string("units", "meters");
    io::write_timeseries(nc, err, (size_t)start, m_grid->dx());
    err.set_name("dy");
    io::write_timeseries(nc, err, (size_t)start, m_grid->dy());
    err.set_name("dz");
    io::write_timeseries(nc, err, (size_t)start, m_grid->dz_max());

    // Always write the test name:
    err.clear_all_strings(); err.clear_all_doubles(); err.set_string("units", "1");
    err.set_name("test");
    io::write_timeseries(nc, err, (size_t)start, (double)testname, PISM_BYTE);
  }

  // geometry (thickness, vol) errors if appropriate; reported in m except for relmaxETA
  if ((testname != 'K') && (testname != 'O')) {
    double volexact, areaexact, domeHexact, volerr, areaerr, maxHerr, avHerr,
                maxetaerr, centerHerr;
    computeGeometryErrors(volexact,areaexact,domeHexact,
                          volerr,areaerr,maxHerr,avHerr,maxetaerr,centerHerr);
    m_log->message(1,
               "geometry  :    prcntVOL        maxH         avH   relmaxETA\n");  // no longer reporting centerHerr
    const double   m = (2.0 * flow_law->exponent() + 2.0) / flow_law->exponent();
    m_log->message(1, "           %12.6f%12.6f%12.6f%12.6f\n",
               100*volerr/volexact, maxHerr, avHerr,
               maxetaerr/pow(domeHexact,m));

    if (report_file.is_set()) {
      err.clear_all_strings(); err.clear_all_doubles(); err.set_string("units", "1");
      err.set_name("relative_volume");
      err.set_string("units", "percent");
      err.set_string("long_name", "relative ice volume error");
      io::write_timeseries(nc, err, (size_t)start, 100*volerr/volexact);

      err.set_name("relative_max_eta");
      err.set_string("units", "1");
      err.set_string("long_name", "relative $\\eta$ error");
      io::write_timeseries(nc, err, (size_t)start, maxetaerr/pow(domeHexact,m));

      err.set_name("maximum_thickness");
      err.set_string("units", "meters");
      err.set_string("long_name", "maximum ice thickness error");
      io::write_timeseries(nc, err, (size_t)start, maxHerr);

      err.set_name("average_thickness");
      err.set_string("units", "meters");
      err.set_string("long_name", "average ice thickness error");
      io::write_timeseries(nc, err, (size_t)start, avHerr);
    }
  }

  // temperature errors for F and G
  if ((testname == 'F') || (testname == 'G')) {
    double maxTerr, avTerr, basemaxTerr, baseavTerr, basecenterTerr;
    computeTemperatureErrors(maxTerr, avTerr);
    computeBasalTemperatureErrors(basemaxTerr, baseavTerr, basecenterTerr);
    m_log->message(1,
               "temp      :        maxT         avT    basemaxT     baseavT\n");  // no longer reporting   basecenterT
    m_log->message(1, "           %12.6f%12.6f%12.6f%12.6f\n",
               maxTerr, avTerr, basemaxTerr, baseavTerr);

    if (report_file.is_set()) {
      err.clear_all_strings(); err.clear_all_doubles(); err.set_string("units", "1");
      err.set_name("maximum_temperature");
      err.set_string("units", "Kelvin");
      err.set_string("long_name", "maximum ice temperature error");
      io::write_timeseries(nc, err, (size_t)start, maxTerr);

      err.set_name("average_temperature");
      err.set_string("long_name", "average ice temperature error");
      io::write_timeseries(nc, err, (size_t)start, avTerr);

      err.set_name("maximum_basal_temperature");
      err.set_string("long_name", "maximum basal temperature error");
      io::write_timeseries(nc, err, (size_t)start, basemaxTerr);
      err.set_name("average_basal_temperature");
      err.set_string("long_name", "average basal temperature error");
      io::write_timeseries(nc, err, (size_t)start, baseavTerr);
    }

  } else if ((testname == 'K') || (testname == 'O')) {
    double maxTerr, avTerr, maxTberr, avTberr;
    computeIceBedrockTemperatureErrors(maxTerr, avTerr, maxTberr, avTberr);
    m_log->message(1,
               "temp      :        maxT         avT       maxTb        avTb\n");
    m_log->message(1, "           %12.6f%12.6f%12.6f%12.6f\n",
               maxTerr, avTerr, maxTberr, avTberr);

    if (report_file.is_set()) {
      err.clear_all_strings(); err.clear_all_doubles(); err.set_string("units", "1");
      err.set_name("maximum_temperature");
      err.set_string("units", "Kelvin");
      err.set_string("long_name", "maximum ice temperature error");
      io::write_timeseries(nc, err, (size_t)start, maxTerr);

      err.set_name("average_temperature");
      err.set_string("long_name", "average ice temperature error");
      io::write_timeseries(nc, err, (size_t)start, avTerr);

      err.set_name("maximum_bedrock_temperature");
      err.set_string("long_name", "maximum bedrock temperature error");
      io::write_timeseries(nc, err, (size_t)start, maxTberr);

      err.set_name("average_bedrock_temperature");
      err.set_string("long_name", "average bedrock temperature error");
      io::write_timeseries(nc, err, (size_t)start, avTberr);
    }
  }

  // strain_heating errors if appropriate; reported in 10^6 J/(s m^3)
  if ((testname == 'F') || (testname == 'G')) {
    double max_strain_heating_error, av_strain_heating_error;
    compute_strain_heating_errors(max_strain_heating_error, av_strain_heating_error);
    m_log->message(1,
               "Sigma     :      maxSig       avSig\n");
    m_log->message(1, "           %12.6f%12.6f\n",
               max_strain_heating_error*1.0e6, av_strain_heating_error*1.0e6);

    if (report_file.is_set()) {
      err.clear_all_strings(); err.clear_all_doubles(); err.set_string("units", "1");
      err.set_name("maximum_sigma");
      err.set_string("units", "J s-1 m-3");
      err.set_string("glaciological_units", "1e6 J s-1 m-3");
      err.set_string("long_name", "maximum strain heating error");
      io::write_timeseries(nc, err, (size_t)start, max_strain_heating_error);

      err.set_name("average_sigma");
      err.set_string("long_name", "average strain heating error");
      io::write_timeseries(nc, err, (size_t)start, av_strain_heating_error);
    }
  }

  // surface velocity errors if exact values are available; reported in m year-1
  if ((testname == 'F') || (testname == 'G')) {
    double maxUerr, avUerr, maxWerr, avWerr;
    computeSurfaceVelocityErrors(maxUerr, avUerr, maxWerr, avWerr);
    m_log->message(1,
               "surf vels :     maxUvec      avUvec        maxW         avW\n");
    m_log->message(1,
               "           %12.6f%12.6f%12.6f%12.6f\n",
               convert(m_sys, maxUerr, "m second-1", "m year-1"),
               convert(m_sys, avUerr, "m second-1", "m year-1"),
               convert(m_sys, maxWerr, "m second-1", "m year-1"),
               convert(m_sys, avWerr, "m second-1", "m year-1"));

    if (report_file.is_set()) {
      err.clear_all_strings(); err.clear_all_doubles(); err.set_string("units", "1");
      err.set_name("maximum_surface_velocity");
      err.set_string("long_name", "maximum ice surface horizontal velocity error");
      err.set_string("units", "m second-1");
      err.set_string("glaciological_units", "meters year-1");
      io::write_timeseries(nc, err, (size_t)start, maxUerr);

      err.set_name("average_surface_velocity");
      err.set_string("long_name", "average ice surface horizontal velocity error");
      io::write_timeseries(nc, err, (size_t)start, avUerr);

      err.set_name("maximum_surface_w");
      err.set_string("long_name", "maximum ice surface vertical velocity error");
      io::write_timeseries(nc, err, (size_t)start, maxWerr);

      err.set_name("average_surface_w");
      err.set_string("long_name", "average ice surface vertical velocity error");
      io::write_timeseries(nc, err, (size_t)start, avWerr);
    }
  }

  // basal melt rate errors if appropriate; reported in m year-1
  if (testname == 'O') {
    double maxbmelterr, minbmelterr;
    computeBasalMeltRateErrors(maxbmelterr, minbmelterr);
    if (maxbmelterr != minbmelterr) {
      m_log->message(1,
                 "IceCompModel WARNING: unexpected Test O situation: max and min of bmelt error\n"
                 "  are different: maxbmelterr = %f, minbmelterr = %f\n",
                 convert(m_sys, maxbmelterr, "m second-1", "m year-1"),
                 convert(m_sys, minbmelterr, "m second-1", "m year-1"));
    }
    m_log->message(1,
               "basal melt:  max\n");
    m_log->message(1, "           %11.5f\n",
               convert(m_sys, maxbmelterr, "m second-1", "m year-1"));

    if (report_file.is_set()) {
      err.clear_all_strings(); err.clear_all_doubles(); err.set_string("units", "1");
      err.set_name("maximum_basal_melt_rate");
      err.set_string("units", "m second-1");
      err.set_string("glaciological_units", "meters year-1");
      io::write_timeseries(nc, err, (size_t)start, maxbmelterr);
    }
  }

  if (report_file.is_set()) {
    nc.close();
  }

  m_log->message(1, "NUM ERRORS DONE\n");
}

//! \brief Initialize test V.
/*
 Try

 pismv -test V -y 1000 -part_grid -ssa_method fd -cfbc -o fig4-blue.nc
 pismv -test V -y 1000 -part_grid -ssa_method fd -o fig4-green.nc

 to try to reproduce Figure 4.

 Try

 pismv -test V -y 3000 -ssa_method fd -cfbc -o fig5.nc -thickness_calving_threshold 250 -part_grid

 with -Mx 51, -Mx 101, -Mx 201 for figure 5,

 pismv -test V -y 300 -ssa_method fd -o fig6-ab.nc

 for 6a and 6b,

 pismv -test V -y 300 -ssa_method fd -cfbc -part_grid -o fig6-cd.nc

 for 6c and 6d,

 pismv -test V -y 300 -ssa_method fd -cfbc -part_grid -part_redist -o fig6-ef.nc

 for 6e and 6f.

 */
void IceCompModel::test_V_init() {

  {
    // initialize the bed topography
    IceModelVec2S bed_topography;
    bed_topography.create(m_grid, "topg", WITHOUT_GHOSTS);
    bed_topography.set(-1000);
    m_beddef->set_elevation(bed_topography);
  }

  // set SSA boundary conditions:
  double upstream_velocity = convert(m_sys, 300.0, "m year-1", "m second-1"),
    upstream_thk = 600.0;

  IceModelVec::AccessList list;
  list.add(m_ice_thickness);
  list.add(m_ssa_dirichlet_bc_mask);
  list.add(m_ssa_dirichlet_bc_values);

  for (Points p(*m_grid); p; p.next()) {
    const int i = p.i(), j = p.j();

    if (i <= 2) {
      m_ssa_dirichlet_bc_mask(i,j) = 1;
      m_ssa_dirichlet_bc_values(i,j)  = Vector2(upstream_velocity, 0.0);
      m_ice_thickness(i, j) = upstream_thk;
    } else {
      m_ssa_dirichlet_bc_mask(i,j) = 0;
      m_ssa_dirichlet_bc_values(i,j)  = Vector2(0.0, 0.0);
      m_ice_thickness(i, j) = 0;
    }
  }

  m_ssa_dirichlet_bc_mask.update_ghosts();

  m_ssa_dirichlet_bc_values.update_ghosts();

  m_ice_thickness.update_ghosts();
}

} // end of namespace pism<|MERGE_RESOLUTION|>--- conflicted
+++ resolved
@@ -170,17 +170,10 @@
   if (biiSet) {
     if (testname == 'K') {
       m_log->message(1,
-<<<<<<< HEAD
                  "setting material properties of bedrock to those of ice in Test K\n");
       m_config->set_double("energy.bedrock_thermal_density", m_config->get_double("constants.ice.density"));
       m_config->set_double("energy.bedrock_thermal_conductivity", m_config->get_double("constants.ice.thermal_conductivity"));
       m_config->set_double("energy.bedrock_thermal_specific_heat_capacity", m_config->get_double("constants.ice.specific_heat_capacity"));
-=======
-                     "setting material properties of bedrock to those of ice in Test K\n");
-      m_config->set_double("bedrock_thermal_density", m_config->get_double("ice_density"));
-      m_config->set_double("bedrock_thermal_conductivity", m_config->get_double("ice_thermal_conductivity"));
-      m_config->set_double("bedrock_thermal_specific_heat_capacity", m_config->get_double("ice_specific_heat_capacity"));
->>>>>>> e2b20763
       bedrock_is_ice_forK = true;
     } else {
       m_log->message(1,
