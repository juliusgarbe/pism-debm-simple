--- conflicted
+++ resolved
@@ -301,29 +301,7 @@
     m_extra_vars = vars;
     m_log->message(2, "variables requested: %s\n", vars.to_string().c_str());
   } else {
-<<<<<<< HEAD
     m_log->message(2, "PISM WARNING: -extra_vars was not set. Writing the model state...\n");
-=======
-    m_log->message(2, "PISM WARNING: -extra_vars was not set."
-               " Writing model_state, mapping and climate_steady variables...\n");
-
-    for (auto var : m_grid->variables().keys()) {
-      const SpatialVariableMetadata &m = m_grid->variables().get(var)->metadata();
-
-      std::string intent = m.get_string("pism_intent");
-
-      if (intent == "model_state" ||
-          intent == "mapping"     ||
-          intent == "climate_steady") {
-        m_extra_vars.insert(var);
-      }
-    }
-
-    std::set<std::string> list;
-    if (m_stress_balance) {
-      m_stress_balance->add_vars_to_output("small", m_extra_vars);
-    }
->>>>>>> 9fb9036f
 
   } // end of the else clause after "if (extra_vars_set)"
 }
