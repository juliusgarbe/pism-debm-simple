--- conflicted
+++ resolved
@@ -134,25 +134,9 @@
     m_inputtobed->init(itb_file, m_inputtobed_period, m_inputtobed_reference_time);
   }
 
-<<<<<<< HEAD
-  bool bootstrap = false;
-  int start = 0;
-  std::string filename;
-  bool use_input_file = find_pism_input(filename, bootstrap, start);
-
-  if (use_input_file) {
-    if (bootstrap) {
-      m_Wtil.regrid(filename, OPTIONAL,
-                    m_config->get_double("bootstrapping.defaults.tillwat"));
-    } else {
-      m_Wtil.read(filename, start);
-    }
-  } else {
-    m_Wtil.set(m_config->get_double("bootstrapping.defaults.tillwat"));
-=======
   InputOptions opts = process_input_options(m_grid->com);
 
-  double tillwat_default = m_config->get_double("bootstrapping_tillwat_value_no_var");
+  double tillwat_default = m_config->get_double("bootstrapping.defaults.tillwat");
 
   switch (opts.type) {
   case INIT_RESTART:
@@ -164,7 +148,6 @@
   case INIT_OTHER:
   default:
     m_Wtil.set(tillwat_default);
->>>>>>> e2b20763
   }
 
   // whether or not we could initialize from file, we could be asked to regrid from file
