--- conflicted
+++ resolved
@@ -12,7 +12,6 @@
     pism_config:age.initial_value_type = "number";
     pism_config:age.initial_value_units = "years";
 
-<<<<<<< HEAD
     pism_config:atmosphere.anomaly.file = "";
     pism_config:atmosphere.anomaly.file_doc = "Name of the file containing climate forcing fields.";
     pism_config:atmosphere.anomaly.file_option = "atmosphere_anomaly_file";
@@ -63,12 +62,11 @@
     pism_config:atmosphere.delta_T.reference_year_option = "atmosphere_delta_T_reference_year";
     pism_config:atmosphere.delta_T.reference_year_type = "integer";
     pism_config:atmosphere.delta_T.reference_year_units = "years";
-=======
+
     pism_config:atmosphere.models = "given";
     pism_config:atmosphere.models_doc = "Comma-separated list of atmosphere melt models and modifiers.";
     pism_config:atmosphere.models_type = "string";
     pism_config:atmosphere.models_option = "atmosphere";
->>>>>>> e783d014
 
     pism_config:atmosphere.fausto_air_temp.c_ma = -0.7189;
     pism_config:atmosphere.fausto_air_temp.c_ma_doc = "latitude-dependence coefficient for formula (1) in :cite:`Faustoetal2009`";
@@ -584,65 +582,36 @@
     pism_config:calving.eigen_calving.K_type = "number";
     pism_config:calving.eigen_calving.K_units = "meter second";
 
-<<<<<<< HEAD
-=======
     pism_config:calving.hayhurst_calving.B_tilde = 65.0;
     pism_config:calving.hayhurst_calving.B_tilde_doc = "Effective damage rate :cite:`Mercenier2018`";
-    pism_config:calving.hayhurst_calving.B_tilde_type = "scalar";
+    pism_config:calving.hayhurst_calving.B_tilde_type = "number";
     pism_config:calving.hayhurst_calving.B_tilde_units = "(MPa)^r / year";
 
     pism_config:calving.hayhurst_calving.exponent_r = 0.43;
     pism_config:calving.hayhurst_calving.exponent_r_doc = "Damage law exponent :cite:`Mercenier2018`";
-    pism_config:calving.hayhurst_calving.exponent_r_type = "scalar";
+    pism_config:calving.hayhurst_calving.exponent_r_type = "number";
     pism_config:calving.hayhurst_calving.exponent_r_units = "1";
 
     pism_config:calving.hayhurst_calving.sigma_threshold = 0.17;
     pism_config:calving.hayhurst_calving.sigma_threshold_doc = "Damage threshold stress :cite:`Mercenier2018`";
-    pism_config:calving.hayhurst_calving.sigma_threshold_type = "scalar";
+    pism_config:calving.hayhurst_calving.sigma_threshold_type = "number";
     pism_config:calving.hayhurst_calving.sigma_threshold_units = "MPa";
 
     pism_config:calving.float_kill.margin_only = "no";
     pism_config:calving.float_kill.margin_only_doc = "Apply float_kill at ice margin cells only.";
     pism_config:calving.float_kill.margin_only_option = "float_kill_margin_only";
-    pism_config:calving.float_kill.margin_only_type = "boolean";
-
->>>>>>> e783d014
+    pism_config:calving.float_kill.margin_only_type = "flag";
+
     pism_config:calving.float_kill.calve_near_grounding_line = "yes";
     pism_config:calving.float_kill.calve_near_grounding_line_doc = "Calve floating ice near the grounding line.";
     pism_config:calving.float_kill.calve_near_grounding_line_option = "float_kill_calve_near_grounding_line";
     pism_config:calving.float_kill.calve_near_grounding_line_type = "flag";
 
-<<<<<<< HEAD
-    pism_config:calving.float_kill.margin_only = "no";
-    pism_config:calving.float_kill.margin_only_doc = "Apply float_kill at ice margin cells only.";
-    pism_config:calving.float_kill.margin_only_option = "float_kill_margin_only";
-    pism_config:calving.float_kill.margin_only_type = "flag";
-
-    pism_config:calving.front_retreat.use_cfl = "false";
-    pism_config:calving.front_retreat.use_cfl_doc = "apply CFL criterion for eigen-calving rate front retreat";
-    pism_config:calving.front_retreat.use_cfl_option = "calving_cfl";
-    pism_config:calving.front_retreat.use_cfl_type = "flag";
-
-    pism_config:calving.front_retreat.wrap_around = "false";
-    pism_config:calving.front_retreat.wrap_around_doc = "If true, wrap around domain boundaries. This may be needed in some regional synthetic geometry setups.";
-    pism_config:calving.front_retreat.wrap_around_option = "calving_wrap_around";
-    pism_config:calving.front_retreat.wrap_around_type = "flag";
-
-=======
->>>>>>> e783d014
     pism_config:calving.methods = "";
     pism_config:calving.methods_doc = "comma-separated list of calving methods; one or more of 'eigen_calving', 'float_kill', 'thickness_calving'";
     pism_config:calving.methods_option = "calving";
     pism_config:calving.methods_type = "string";
 
-<<<<<<< HEAD
-    pism_config:calving.ocean_kill.file = "";
-    pism_config:calving.ocean_kill.file_doc = "Input file containing ice thickness and bed elevation used to compute maximum ice extent.";
-    pism_config:calving.ocean_kill.file_option = "ocean_kill_file";
-    pism_config:calving.ocean_kill.file_type = "string";
-
-=======
->>>>>>> e783d014
     pism_config:calving.thickness_calving.threshold = 50.0;
     pism_config:calving.thickness_calving.threshold_doc = "When terminal ice thickness of floating ice shelf is less than this threshold, it will be calved off.";
     pism_config:calving.thickness_calving.threshold_option = "thickness_calving_threshold";
@@ -654,17 +623,10 @@
     pism_config:calving.thickness_calving.threshold_file_option = "thickness_calving_threshold_file";
     pism_config:calving.thickness_calving.threshold_file_type = "string";
 
-<<<<<<< HEAD
-    pism_config:calving.vonmises.sigma_max = 1.0e6;
-    pism_config:calving.vonmises.sigma_max_doc = "Set maximum tensile stress.  Note references :cite:`Morlighem2016` use 1.0e6 Pa.";
-    pism_config:calving.vonmises.sigma_max_option = "vonmises_calving_sigma_max";
-    pism_config:calving.vonmises.sigma_max_type = "number";
-    pism_config:calving.vonmises.sigma_max_units = "Pa";
-=======
     pism_config:calving.vonmises_calving.use_custom_flow_law = "no";
     pism_config:calving.vonmises_calving.use_custom_flow_law_doc = "Use custom flow law in the von Mises stress computation";
     pism_config:calving.vonmises_calving.use_custom_flow_law_option = "vonmises_calving_use_custom_flow_law";
-    pism_config:calving.vonmises_calving.use_custom_flow_law_type = "boolean";
+    pism_config:calving.vonmises_calving.use_custom_flow_law_type = "flag";
 
     pism_config:calving.vonmises_calving.flow_law = "gpbld";
     pism_config:calving.vonmises_calving.flow_law_choices = "arr,arrwarm,gpbld,hooke,isothermal_glen,pb";
@@ -674,30 +636,29 @@
     pism_config:calving.vonmises_calving.Glen_exponent = 3.0;
     pism_config:calving.vonmises_calving.Glen_exponent_doc = "Glen exponent in ice flow law for von Mises calving";
     pism_config:calving.vonmises_calving.Glen_exponent_option = "vonmises_calving_n";
-    pism_config:calving.vonmises_calving.Glen_exponent_type = "scalar";
+    pism_config:calving.vonmises_calving.Glen_exponent_type = "number";
     pism_config:calving.vonmises_calving.Glen_exponent_units = "pure number";
 
     pism_config:calving.vonmises_calving.enhancement_factor = 1.0;
     pism_config:calving.vonmises_calving.enhancement_factor_doc = "Flow enhancement factor used by the flow law in the von Mises stress computation";
-    pism_config:calving.vonmises_calving.enhancement_factor_type = "scalar";
+    pism_config:calving.vonmises_calving.enhancement_factor_type = "number";
     pism_config:calving.vonmises_calving.enhancement_factor_units = "1";
 
     pism_config:calving.vonmises_calving.enhancement_factor_interglacial = 1.0;
     pism_config:calving.vonmises_calving.enhancement_factor_interglacial_doc = "Flow enhancement factor used by the flow law in the von Mises stress computation (for ice accumulated during interglacial periods).";
-    pism_config:calving.vonmises_calving.enhancement_factor_interglacial_type = "scalar";
+    pism_config:calving.vonmises_calving.enhancement_factor_interglacial_type = "number";
     pism_config:calving.vonmises_calving.enhancement_factor_interglacial_units = "1";
 
     pism_config:calving.vonmises_calving.sigma_max = 1.0e6;
     pism_config:calving.vonmises_calving.sigma_max_doc = "Set maximum tensile stress.  Note references :cite:`Morlighem2016` use 1.0e6 Pa.";
     pism_config:calving.vonmises_calving.sigma_max_option = "vonmises_calving_calving_sigma_max";
-    pism_config:calving.vonmises_calving.sigma_max_type = "scalar";
+    pism_config:calving.vonmises_calving.sigma_max_type = "number";
     pism_config:calving.vonmises_calving.sigma_max_units = "Pa";
 
     pism_config:calving.vonmises_calving.threshold_file = "";
     pism_config:calving.vonmises_calving.threshold_file_doc = "Name of the file containing the spatially-variable vonmises_calving calving threshold. ";
     pism_config:calving.vonmises_calving.threshold_file_option = "vonmises_calving_threshold_file";
     pism_config:calving.vonmises_calving.threshold_file_type = "string";
->>>>>>> e783d014
 
     pism_config:input.forcing.buffer_size = 60;
     pism_config:input.forcing.buffer_size_doc = "number of 2D climate forcing records to keep in memory; = 5 years of monthly records";
@@ -1026,13 +987,6 @@
     pism_config:fracture_density.softening_lower_limit_type = "number";
     pism_config:fracture_density.softening_lower_limit_units = "1";
 
-<<<<<<< HEAD
-=======
-    pism_config:fracture_density.write_fields = "no";
-    pism_config:fracture_density.write_fields_doc = "Writing of fracture density related fields to nc-file.";
-    pism_config:fracture_density.write_fields_option = "write_fd_fields";
-    pism_config:fracture_density.write_fields_type = "boolean";
-
     pism_config:frontal_melt.models = "";
     pism_config:frontal_melt.models_doc = "Comma-separated list of frontal melt models and modifiers. (Leave empty to disable.)";
     pism_config:frontal_melt.models_type = "string";
@@ -1041,13 +995,13 @@
     pism_config:frontal_melt.include_floating_ice = "no";
     pism_config:frontal_melt.include_floating_ice_doc = "Apply frontal melt to all grid icy cells next to ocean cells";
     pism_config:frontal_melt.inlude_floating_ice_option = "frontal_melt_everywhere";
-    pism_config:frontal_melt.include_floating_ice_type = "boolean";
-
-pism_config:frontal_melt.constant.melt_rate = 1.0;
+    pism_config:frontal_melt.include_floating_ice_type = "flag";
+
+    pism_config:frontal_melt.constant.melt_rate = 1.0;
     pism_config:frontal_melt.constant.melt_rate_units = "m / day";
     pism_config:frontal_melt.constant.melt_rate_doc = "default melt rate used by the 'constant' frontal_melt model";
     pism_config:frontal_melt.constant.melt_rate_option = "frontal_melt_rate";
-    pism_config:frontal_melt.constant.melt_rate_type = "scalar";
+    pism_config:frontal_melt.constant.melt_rate_type = "number";
 
     pism_config:frontal_melt.discharge_given.file = "";
     pism_config:frontal_melt.discharge_given.file_doc = "Name of the file containing climate forcing fields.";
@@ -1085,22 +1039,22 @@
 
     pism_config:frontal_melt.routing.parameter_a = 3e-4;
     pism_config:frontal_melt.routing.parameter_a_doc = "parameter A in eqn. 1 in :cite:`Xu2013`";
-    pism_config:frontal_melt.routing.parameter_a_type = "scalar";
+    pism_config:frontal_melt.routing.parameter_a_type = "number";
     pism_config:frontal_melt.routing.parameter_a_units = "m-alpha day^(alpha-1) Celsius-beta";
 
     pism_config:frontal_melt.routing.parameter_b = 0.15;
     pism_config:frontal_melt.routing.parameter_b_doc = "parameter B in eqn. 1 in :cite:`Xu2013`";
-    pism_config:frontal_melt.routing.parameter_b_type = "scalar";
+    pism_config:frontal_melt.routing.parameter_b_type = "number";
     pism_config:frontal_melt.routing.parameter_b_units = "m day^(alpha-1) Celsius-beta";
 
     pism_config:frontal_melt.routing.power_alpha = 0.39;
     pism_config:frontal_melt.routing.power_alpha_doc = "exponent `\\alpha` in eqn. 1 in :cite:`Xu2013`";
-    pism_config:frontal_melt.routing.power_alpha_type = "scalar";
+    pism_config:frontal_melt.routing.power_alpha_type = "number";
     pism_config:frontal_melt.routing.power_alpha_units = "1";
 
     pism_config:frontal_melt.routing.power_beta = 1.18;
     pism_config:frontal_melt.routing.power_beta_doc = "exponent `\\beta` in eqn. 1 in :cite:`Xu2013`";
-    pism_config:frontal_melt.routing.power_beta_type = "scalar";
+    pism_config:frontal_melt.routing.power_beta_type = "number";
     pism_config:frontal_melt.routing.power_beta_units = "1";
 
     pism_config:frontal_melt.routing.file = "";
@@ -1123,12 +1077,12 @@
     pism_config:geometry.front_retreat.wrap_around = "false";
     pism_config:geometry.front_retreat.wrap_around_doc = "If true, wrap around domain boundaries. This may be needed in some regional synthetic geometry setups.";
     pism_config:geometry.front_retreat.wrap_around_option = "front_retreat_wrap_around";
-    pism_config:geometry.front_retreat.wrap_around_type = "boolean";
+    pism_config:geometry.front_retreat.wrap_around_type = "flag";
 
     pism_config:geometry.front_retreat.use_cfl = "false";
     pism_config:geometry.front_retreat.use_cfl_doc = "apply CFL criterion for eigen-calving rate front retreat";
     pism_config:geometry.front_retreat.use_cfl_option = "front_retreat_cfl";
-    pism_config:geometry.front_retreat.use_cfl_type = "boolean";
+    pism_config:geometry.front_retreat.use_cfl_type = "flag";
 
     pism_config:geometry.front_retreat.prescribed.file = "";
     pism_config:geometry.front_retreat.prescribed.file_doc = "Name of the file containing the maximum ice extent mask `land_ice_area_fraction_retreat`";
@@ -1145,7 +1099,6 @@
     pism_config:geometry.front_retreat.prescribed.reference_year_type = "integer";
     pism_config:geometry.front_retreat.prescribed.reference_year_units = "years";
 
->>>>>>> e783d014
     pism_config:geometry.grounded_cell_fraction  = "false";
     pism_config:geometry.grounded_cell_fraction_doc = "Linear interpolation scheme ('LI' in Gladstone et al. 2010) expanded to two dimensions is used if switched on in order to evaluate the position of the grounding line on a subgrid scale.";
     pism_config:geometry.grounded_cell_fraction_option = "subgl";
@@ -1381,23 +1334,22 @@
     pism_config:input.regrid.file_option = "regrid_file";
     pism_config:input.regrid.file_type = "string";
 
-<<<<<<< HEAD
     pism_config:input.regrid.vars = "";
     pism_config:input.regrid.vars_doc = "Comma-separated list of variables to regrid. Leave empty to regrid all model state variables.";
     pism_config:input.regrid.vars_option = "regrid_vars";
     pism_config:input.regrid.vars_type = "string";
-=======
+
     pism_config:hydrology.surface_input_from_runoff = "no";
     pism_config:hydrology.surface_input_from_runoff_doc = "Use surface runoff as surface input.";
-    pism_config:hydrology.surface_input_from_runoff_type = "boolean";
+    pism_config:hydrology.surface_input_from_runoff_type = "flag";
 
     pism_config:hydrology.routing.include_floating_ice = "no";
     pism_config:hydrology.routing.include_floating_ice_doc = "Route subglacial water under ice shelves. This may be appropriate if a shelf is close to floatation. Note that this has no effect on ice flow.";
-    pism_config:hydrology.routing.include_floating_ice_type = "boolean";
+    pism_config:hydrology.routing.include_floating_ice_type = "flag";
 
     pism_config:hydrology.add_water_input_to_till_storage = "yes";
     pism_config:hydrology.add_water_input_to_till_storage_doc = "Add surface input to water stored in till. If no it will be added to the transportable water.";
-    pism_config:hydrology.add_water_input_to_till_storage_type = "boolean";
+    pism_config:hydrology.add_water_input_to_till_storage_type = "flag";
 
     pism_config:hydrology.steady.potential_n_iterations = 1000;
     pism_config:hydrology.steady.potential_n_iterations_doc = "maxinum number of iterations to take while pre-processing hydraulic potential";
@@ -1406,7 +1358,7 @@
 
     pism_config:hydrology.steady.potential_delta = 10000.0;
     pism_config:hydrology.steady.potential_delta_doc = "potential adjustment used to fill sinks (smaller values require more iterations but produce fewer artifacts)";
-    pism_config:hydrology.steady.potential_delta_type = "scalar";
+    pism_config:hydrology.steady.potential_delta_type = "number";
     pism_config:hydrology.steady.potential_delta_units = "Pa";
 
     pism_config:hydrology.steady.n_iterations = 7500;
@@ -1416,28 +1368,23 @@
 
     pism_config:hydrology.steady.volume_ratio = 0.1;
     pism_config:hydrology.steady.volume_ratio_doc = "water volume ratio used as the stopping criterion";
-    pism_config:hydrology.steady.volume_ratio_type = "scalar";
+    pism_config:hydrology.steady.volume_ratio_type = "number";
     pism_config:hydrology.steady.volume_ratio_units = "1";
 
     pism_config:hydrology.steady.input_rate_scaling = 1e7;
     pism_config:hydrology.steady.input_rate_scaling_doc = "input rate scaling";
-    pism_config:hydrology.steady.input_rate_scaling_type = "scalar";
+    pism_config:hydrology.steady.input_rate_scaling_type = "number";
     pism_config:hydrology.steady.input_rate_scaling_units = "seconds";
 
     pism_config:hydrology.steady.flux_update_interval = 1.0;
     pism_config:hydrology.steady.flux_update_interval_doc = "interval between updates of the steady state flux";
-    pism_config:hydrology.steady.flux_update_interval_type = "scalar";
+    pism_config:hydrology.steady.flux_update_interval_type = "number";
     pism_config:hydrology.steady.flux_update_interval_units = "years";
->>>>>>> e783d014
 
     pism_config:inverse.design.cH1     = 0;
     pism_config:inverse.design.cH1_doc = "weight of derivative part of an H1 norm for inversion design variables";
     pism_config:inverse.design.cH1_option = "inv_design_cH1";
-<<<<<<< HEAD
     pism_config:inverse.design.cH1_type = "number";
-=======
-    pism_config:inverse.design.cH1_type = "scalar";
->>>>>>> e783d014
     pism_config:inverse.design.cH1_units = "1";
 
     pism_config:inverse.design.cL2 = 1;
@@ -1969,12 +1916,11 @@
     pism_config:output.sizes.medium_doc = "Comma-separated list of variables to write to the output (in addition to model_state variables) if 'medium' output size (the default) is selected. Does not include fields written by sub-models.";
     pism_config:output.sizes.medium_type = "string";
 
-<<<<<<< HEAD
     pism_config:output.snapshot.file = "";
     pism_config:output.snapshot.file_doc = "Snapshot (output) file name (or prefix, if saving to individual files).";
     pism_config:output.snapshot.file_option = "save_file";
     pism_config:output.snapshot.file_type = "string";
-=======
+
     pism_config:output.ISMIP6_extra_variables = "lithk,orog,topg,hfgeoubed,acabf,libmassbfgr,libmassbffl,dlithkdt,velsurf,zvelsurf,velbase,zvelbase,velmean,litemptop,litempbotgr,litempbotfl,strbasemag,licalvf,lifmassbf,sftgif,sftgrf,sftflf";
     pism_config:output.ISMIP6_extra_variables_doc = "Comma-separated list of fields reported by models participating in ISMIP6 simulations.";
     pism_config:output.ISMIP6_extra_variables_type = "string";
@@ -1982,12 +1928,6 @@
     pism_config:output.ISMIP6_ts_variables = "lim,limnsw,iareagr,iareafl,tendacabf,tendlibmassbf,tendlibmassbffl,tendlicalvf,tendlifmassbf";
     pism_config:output.ISMIP6_ts_variables_doc = "Comma-separated list of scalar variables (time series) reported by models participating in ISMIP6 simulations.";
     pism_config:output.ISMIP6_ts_variables_type = "string";
-
-    pism_config:output.timeseries.buffer_size = 10000;
-    pism_config:output.timeseries.buffer_size_doc = "Number of scalar diagnostic time-series records to hold in memory before writing to disk. (PISM writes this many time-series records to reduce I/O costs.) Send the USR2 signal to flush time-series.";
-    pism_config:output.timeseries.buffer_size_type = "integer";
-    pism_config:output.timeseries.buffer_size_units = "count";
->>>>>>> e783d014
 
     pism_config:output.snapshot.size = "small";
     pism_config:output.snapshot.size_choices = "none,small,medium,big_2d,big";
@@ -2031,11 +1971,11 @@
     pism_config:output.timeseries.variables_type = "string";
 
     pism_config:output.use_MKS = "false";
-    pism_config:output.use_MKS_type = "boolean";
+    pism_config:output.use_MKS_type = "flag";
     pism_config:output.use_MKS_doc = "Use MKS units in output files.";
 
     pism_config:output.ISMIP6 = "false";
-    pism_config:output.ISMIP6_type = "boolean";
+    pism_config:output.ISMIP6_type = "flag";
     pism_config:output.ISMIP6_doc = "Follow ISMIP6 conventions (units, variable names, \"standard names\") when writing output variables.";
 
     pism_config:output.variable_order = "yxz";
@@ -2370,12 +2310,11 @@
     pism_config:surface.given.reference_year_type = "integer";
     pism_config:surface.given.reference_year_units = "years";
 
-<<<<<<< HEAD
     pism_config:surface.given.smb_max = 91000;
     pism_config:surface.given.smb_max_doc = "Maximum climatic mass balance value (used to check input data). Corresponds to 100 m/year ice equivalent.";
     pism_config:surface.given.smb_max_type = "number";
     pism_config:surface.given.smb_max_units = "kg m-2 year-1";
-=======
+
     pism_config:surface.ismip6.file = "";
     pism_config:surface.ismip6.file_doc = "Name of the file containing climate forcing anomaly fields.";
     pism_config:surface.ismip6.file_type = "string";
@@ -2396,7 +2335,6 @@
     pism_config:surface.ismip6.reference_file_doc = "Name of the file containing reference climate forcing fields.";
     pism_config:surface.ismip6.reference_file_type = "string";
     pism_config:surface.ismip6.reference_file_option = "surface_ismip6_reference_file";
->>>>>>> e783d014
 
     pism_config:surface.lapse_rate.file = "";
     pism_config:surface.lapse_rate.file_doc = "Name of the file containing the reference surface elevation field (variable ``usurf``).";
