--- conflicted
+++ resolved
@@ -189,9 +189,6 @@
   // updated near the end, so during the second time step the stress balance code is
   // guaranteed not to see "icebergs". Here we make sure that the first time step is OK
   // too.
-<<<<<<< HEAD
-  enforce_consistency_of_geometry(true); // remove icebergs
-=======
   enforce_consistency_of_geometry(REMOVE_ICEBERGS);
 
   // By now ice geometry is set (including regridding) and so we can initialize the ocean model,
@@ -199,7 +196,6 @@
   {
     m_ocean->init(m_geometry);
   }
->>>>>>> 704093b9
 
   // Now surface elevation is initialized, so we can initialize surface models (some use
   // elevation-based parameterizations of surface temperature and/or mass balance).
