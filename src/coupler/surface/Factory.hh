// Copyright (C) 2011, 2014, 2015, 2017, 2018, 2019 PISM Authors
//
// This file is part of PISM.
//
// PISM is free software; you can redistribute it and/or modify it under the
// terms of the GNU General Public License as published by the Free Software
// Foundation; either version 3 of the License, or (at your option) any later
// version.
//
// PISM is distributed in the hope that it will be useful, but WITHOUT ANY
// WARRANTY; without even the implied warranty of MERCHANTABILITY or FITNESS
// FOR A PARTICULAR PURPOSE.  See the GNU General Public License for more
// details.
//
// You should have received a copy of the GNU General Public License
// along with PISM; if not, write to the Free Software
// Foundation, Inc., 51 Franklin St, Fifth Floor, Boston, MA  02110-1301  USA

#ifndef _PSFACTORY_H_
#define _PSFACTORY_H_

#include "pism/coupler/SurfaceModel.hh"
#include "pism/coupler/util/PCFactory.hh"

namespace pism {
namespace surface {
<<<<<<< HEAD
class Factory : protected PCFactory<SurfaceModel> {

public:
  Factory(IceGrid::ConstPtr g, std::shared_ptr<atmosphere::AtmosphereModel> input);
=======
class Factory : public PCFactory<SurfaceModel> {
public:
  typedef atmosphere::AtmosphereModel InputModel;
  Factory(IceGrid::ConstPtr g, std::shared_ptr<InputModel> input);
>>>>>>> e783d014
  ~Factory();

  using PCFactory<SurfaceModel>::create;
  std::shared_ptr<SurfaceModel> create(const std::string &type);

private:
  typedef atmosphere::AtmosphereModel InputModel;

  class SurfaceModelCreator {
  public:
    virtual std::shared_ptr<SurfaceModel> create(IceGrid::ConstPtr grid,
                                                 std::shared_ptr<InputModel> input) = 0;
    virtual ~SurfaceModelCreator() {}
  };

  // Creator for a specific model class M.
  template <class M>
  class SpecificSurfaceModelCreator : public SurfaceModelCreator {
  public:
    std::shared_ptr<SurfaceModel> create(IceGrid::ConstPtr grid,
                                         std::shared_ptr<InputModel> input) {
      return std::shared_ptr<SurfaceModel>(new M(grid, input));
    }
  };

  template <class M>
  void add_surface_model(const std::string &name) {
    m_surface_models[name].reset(new SpecificSurfaceModelCreator<M>);
  }

  std::shared_ptr<SurfaceModel> surface_model(const std::string &type,
                                              std::shared_ptr<InputModel> input);

  std::shared_ptr<InputModel> m_input;

  std::map<std::string, std::shared_ptr<SurfaceModelCreator> > m_surface_models;
};
} // end of namespace surface
} // end of namespace pism

#endif /* _PSFACTORY_H_ */<|MERGE_RESOLUTION|>--- conflicted
+++ resolved
@@ -24,25 +24,16 @@
 
 namespace pism {
 namespace surface {
-<<<<<<< HEAD
-class Factory : protected PCFactory<SurfaceModel> {
-
-public:
-  Factory(IceGrid::ConstPtr g, std::shared_ptr<atmosphere::AtmosphereModel> input);
-=======
 class Factory : public PCFactory<SurfaceModel> {
 public:
   typedef atmosphere::AtmosphereModel InputModel;
   Factory(IceGrid::ConstPtr g, std::shared_ptr<InputModel> input);
->>>>>>> e783d014
   ~Factory();
 
   using PCFactory<SurfaceModel>::create;
   std::shared_ptr<SurfaceModel> create(const std::string &type);
 
 private:
-  typedef atmosphere::AtmosphereModel InputModel;
-
   class SurfaceModelCreator {
   public:
     virtual std::shared_ptr<SurfaceModel> create(IceGrid::ConstPtr grid,
