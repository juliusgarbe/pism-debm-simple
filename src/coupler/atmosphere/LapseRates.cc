--- conflicted
+++ resolved
@@ -53,16 +53,10 @@
                                                       "", // no standard name
                                                       buffer_size,
                                                       evaluations_per_year,
-<<<<<<< HEAD
                                                       periodic,
                                                       LINEAR);
-    m_reference_surface->set_attrs("climate_forcing", "ice surface elevation", "m",
-                                   "surface_altitude", 0);
-=======
-                                                      periodic);
     m_reference_surface->set_attrs("climate_forcing", "ice surface elevation",
                                    "m", "m", "surface_altitude", 0);
->>>>>>> e783d014
   }
 
   m_precipitation = allocate_precipitation(grid);
