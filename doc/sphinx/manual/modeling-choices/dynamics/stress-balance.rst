.. include:: ../../../global.txt

.. _sec-stressbalance:

Choosing the stress balance
---------------------------

The basic stress balance used for all grounded ice in PISM is the non-sliding,
thermomechanically-coupled SIA :cite:`BBL`. For the vast majority of most ice sheets, as
measured by area or volume, this is an appropriate model, which is an `O(\epsilon^2)`
approximation to the Stokes model if `\epsilon` is the depth-to-length ratio of the ice
sheet :cite:`Fowler`.

The shallow shelf approximation (SSA) stress balance applies to floating ice. See the Ross
ice shelf example in section :ref:`sec-ross` for an example in which the SSA is only
applied to floating ice.

In PISM the SSA is also used to describe the sliding of grounded ice and the formation of
ice streams :cite:`BBssasliding`. Specifically for the SSA with "plastic" (Coulomb
friction) basal resistance, the locations of ice streams are determined as part of a free
boundary problem of Schoof :cite:`SchoofStream`, a model for emergent ice streams within a
ice sheet and ice shelf system. This model explains ice streams through a combination of
plastic till failure and SSA stress balance.

This SSA description of ice streams is the preferred "sliding law" for the SIA
:cite:`BBssasliding`, :cite:`Winkelmannetal2011`. The SSA should be combined with the SIA,
in this way, in preference to classical SIA sliding laws which make the sliding velocity of ice a
local function of the basal value of the driving stress. The resulting combination of SIA
and SSA is a "hybrid" approximation of the Stokes model :cite:`Winkelmannetal2011`. Option
``-stress_balance ssa+sia`` turns on this "hybrid" model. In this use of the SSA as a
sliding law, floating ice is also subject to the SSA.

:numref:`tab-stress-balance-choice` describes the basic choice of stress balance.

.. list-table:: The basic choice of stress balance
   :name: tab-stress-balance-choice
   :header-rows: 1
   :widths: 1,2

   * - Option
     - Description

   * - :opt:`-stress_balance none`
     - Turn off ice flow completely.

   * - :opt:`-stress_balance sia` (default)
     - Grounded ice flows by the non-sliding SIA. Floating ice does not flow, so this model
       is not recommended for marine ice sheets.

   * - :opt:`-stress_balance ssa`
     - Use the SSA model exclusively. Horizontal ice velocity is constant throughout ice
       columns.

   * - :opt:`-stress_balance prescribed_sliding`
     - Use the constant-in-time prescribed sliding velocity field read from a file set
       using :opt:`-prescribed_sliding_file`, variables ``ubar`` and ``vbar``.
       Horizontal ice velocity is constant throughout ice columns.

   * - :opt:`-stress_balance ssa+sia`
     - The recommended sliding law, which gives the SIA+SSA hybrid stress balance.
       Combines SSA-computed velocity, using pseudo-plastic till, with SIA-computed
       velocity according to the combination in :cite:`Winkelmannetal2011`; similar to
       :cite:`BBssasliding`. Floating ice uses SSA only.

   * - :opt:`-stress_balance prescribed_sliding+sia`
     - Use the constant-in-time prescribed sliding velocity in combination with the
       non-sliding SIA.

.. _sec-ssa:

Controlling the SSA stress balance model
^^^^^^^^^^^^^^^^^^^^^^^^^^^^^^^^^^^^^^^^

If the SSA stress balance is used, a choice of two solvers is available, namely
``-ssa_method fd`` (default) or ``-ssa_method fem``. See :numref:`tab-ssa-usage`, which
describes additional controls on the numerical solution of the stress balance equations.
If option ``-ssa_method fd`` is chosen then several more controls on numerics are
available; see :numref:`tab-ssafd-controls`. If the ice sheet being modeled has any
floating ice then the user is advised to read section :ref:`sec-pism-pik` on modeling
marine ice sheets.

When using SSA as a "sliding law" one also needs to model the yield stress, or a
pseudo-yield-stress in the case of power law sliding (section :ref:`sec-basestrength`).

The basal yield stress is normally a function of the amount of water stored in the till
and a (generally) spatially-varying till strength. The amount of stored basal water is
modeled by the subglacial hydrology model (section :ref:`sec-subhydro`) based on the basal
melt rate which is, primarily, thermodynamically-determined (see :ref:`sec-energy`).


.. list-table:: Choice of, and controls on, the numerical SSA stress balance.
   :name: tab-ssa-usage
   :header-rows: 1
   :widths: 1,2

   * - Option
     - Description

   * - :opt:`-ssa_method` [ ``fd | fem`` ]
     - Both finite difference (``fd``; the default) and finite element (``fem``) versions
       of the SSA numerical solver are implemented in PISM. The ``fd`` solver is the only
       one which allows PIK options (section :ref:`sec-pism-pik`). ``fd`` uses Picard
       iteration :cite:`BBssasliding`, while ``fem`` uses a Newton method. The ``fem`` solver
       has surface velocity inversion capability :cite:`Habermannetal2013`.

   * - :opt:`-ssa_eps` (`10^{13}`)
     - The numerical schemes for the SSA compute an effective viscosity `\nu` which
       depends on strain rates and ice hardness (thus temperature). The minimum value of
       the effective viscosity times the thickness (i.e. `\nu H`) largely determines the
       difficulty of solving the numerical SSA. This constant is added to keep `\nu H`
       bounded away from zero: `\nu H \to \nu H + \epsilon_{\text{SSA}}`, where
       `\epsilon_{\text{SSA}}` is set using this option. Units of :opt:`ssa_eps` are
       `\text{Pa}\,\text{m}\,\text{s}`. Set to zero to turn off this lower bound.

   * - :opt:`-ssa_view_nuh`
     - View the product `\nu H` for your simulation as a runtime viewer (section
       :ref:`sec-diagnostic-viewers`). In a typical Greenland run we see a wide range of
       values for `\nu H` from `\sim 10^{14}` to `\sim 10^{20}`
       `\text{Pa}\,\text{m}\,\text{s}`.

.. list-table:: Controls on the numerical iteration of the ``-ssa_method fd`` solver
   :name: tab-ssafd-controls
   :header-rows: 1
   :widths: 1,2

   * - Option
     - Description

   * - :opt:`-ssa_maxi` (300)
     - Set the maximum allowed number of Picard (nonlinear) iterations in solving the
       shallow shelf approximation.

       .. FIXME: this should be "ssafd_picard_maxi"?

   * - :opt:`-ssa_rtol` (`10^{-4}`)
     - The Picard iteration computes a vertically-averaged effective viscosity which is
       used to solve the equations for horizontal velocity. Then the new velocities are
       used to recompute an effective viscosity, and so on. This option sets the relative
       change tolerance for the effective viscosity. The Picard iteration stops when
       successive values `\nu^{(k)}` of the vertically-averaged effective viscosity
       satisfy

       .. FIXME: this should be "ssafd_picard_rtol"?

       .. math::

          \|(\nu^{(k)} - \nu^{(k-1)}) H\|_1 \le Z \|\nu^{(k)} H\|_1

       where `Z=` ``ssa_rtol``.

   * - :opt:`-ssafd_ksp_rtol` (`10^{-5}`)
     - Set the relative change tolerance for the iteration inside the Krylov linear solver
       used at each Picard iteration.

   * - :opt:`-ssafd_max_speed` (`50 km/yr`)
     - Limits computed SSA velocities: ice speed is capped at this limit after each Picard
       iteration of the SSAFD solver. This may allow PISM to take longer time steps by
       ignoring high velocities at a few troublesome locations.

.. _sec-sia:

Controlling the SIA stress balance model
^^^^^^^^^^^^^^^^^^^^^^^^^^^^^^^^^^^^^^^^

The section :ref:`sec-age` describes coupling SIA stress balance to the age of the ice.

The section :ref:`sec-gradient` covers available methods of computing the surface gradient.

.. note::

   The explicit time stepping of the mass continuity equation in the case of the SIA flow
   comes with a severe restriction on time step length:

   .. math::

      \Delta t \le \frac{2 R}{D\left( 1/\Delta x^2 + 1/\Delta y^2 \right)}

   Here `D` is the maximum diffusivity of the SIA flow and `R` is
   :config:`time_stepping.adaptive_ratio`, a tuning parameter that further reduces the
   maximum allowed time step length.

   The maximum diffusivity `D` may be achieved at an isolated grid point near the ice
   margin. In this case it might make sense to limit the diffusivity of the SIA flow,
   sacrificing accuracy at a few grid points to increase time step length and reduce the
   computational cost. Set :config:`stress_balance.sia.limit_diffusivity` to enable this
   mechanism.

   When :config:`stress_balance.sia.limit_diffusivity` is ``false`` PISM stops as soon as
   the SIA diffusivity at any grid point exceeds
   :config:`stress_balance.sia.max_diffusivity`. We do this to make it easier to detect
   problematic model configurations: in many cases it does not make sense to continue a
   simulation if `D` is very large.

.. _sec-weertman:

Weertman-style sliding
^^^^^^^^^^^^^^^^^^^^^^

.. warning::

   This kind of sliding is, in general, a bad idea. We implement it to simplify
   comparisons of the "hybrid" model mentioned above to older studies using this
   parameterization.

PISM implements equation 5 from :cite:`Tomkin2007`:

.. math::
<<<<<<< HEAD
   :label: weertman-sliding
=======
   :label: eq-weertman-sliding
>>>>>>> dd4eaf92

   \mathbf{u}_s = \frac{2 A_s \beta_c (\rho g H)^{n}}{N - P} |\nabla h|^{n-1} \nabla h.

.. list-table:: Notation used in :eq:`eq-weertman-sliding`
   :name: tab-weertman-notation
   :header-rows: 1
   :widths: 1,9

   * - Variable
     - Meaning

   * - `H`
     - ice thickness

   * - `h`
     - ice surface elevation

   * - `n`
     - flow law exponent

   * - `g`
     - acceleration due to gravity

   * - `\rho`
     - ice density

   * - `N`
     - ice overburden pressure, `N = \rho g H`

   * - `P`
     - basal water pressure

   * - `A_s`
     - sliding parameter

   * - `\beta_c`
     - "constriction parameter" capturing the effect of valley walls on the flow;
       set to `1` in this implementation

We assume that the basal water pressure is a given constant fraction of the overburden
pressure: `P = k N`. This simplifies :eq:`eq-weertman-sliding` to

.. math::

   \mathbf{u}_s = \frac{2 A_s}{1 - k} ( \rho g H\, |\nabla h| )^{n-1} \nabla h.

This parameterization is used for grounded ice *where the base of the ice is temperate*.

To enable, use :opt:`-stress_balance weertman_sliding` (this results in constant-in-depth
ice velocity) or :opt:`-stress_balance weertman_sliding+sia` to use this parameterization
as a sliding law with the deformational flow modeled using the SIA model.

Use configuration parameters :config:`stress_balance.weertman_sliding.k` and
:config:`stress_balance.weertman_sliding.A` tot set `k` and `A_s`, respectively. Default
values come from :cite:`Tomkin2007`.<|MERGE_RESOLUTION|>--- conflicted
+++ resolved
@@ -205,11 +205,7 @@
 PISM implements equation 5 from :cite:`Tomkin2007`:
 
 .. math::
-<<<<<<< HEAD
-   :label: weertman-sliding
-=======
    :label: eq-weertman-sliding
->>>>>>> dd4eaf92
 
    \mathbf{u}_s = \frac{2 A_s \beta_c (\rho g H)^{n}}{N - P} |\nabla h|^{n-1} \nabla h.
 
